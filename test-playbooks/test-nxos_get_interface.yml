--- conflicted
+++ resolved
@@ -25,7 +25,6 @@
       that:
         - data['resource']['type'] == 'ethernet'
 
-<<<<<<< HEAD
   # PREP FOR NEXT TASK
   - nxos_command:
       command_list:
@@ -33,11 +32,6 @@
         - ip address 10.1.100.13/24
       host: "{{ inventory_hostname }}"
       type: config
-=======
-  - name: "PREPARING THE DEVICE"
-    nxos_command: command="interface Ethernet2/1 ; ip address 10.1.100.13 255.255.255.0 ; no shutdown ; exit ;" host={{ inventory_hostname }} type=config
-    register: data
->>>>>>> b02621ef
 
   - name: "ENSURE CONFIGURATION HAS BEEN PERFORMED"
     nxos_get_interface: interface=Ethernet2/1 host={{ inventory_hostname }}
